const allowedOrigins = process.env.CORS_ORIGINS?.split(',') || [
<<<<<<< HEAD
  'http://localhost:3000', // For local frontend development
  'https://prayer-partner-frontend.vercel.app', // Correct Vercel URL
  'http://localhost:5173', // For local frontend development (Vite)
  'http://localhost:8081',  // For local frontend development (alternative)
  'https://modern-clowns-show.loca.lt', // Your localtunnel URL
'https://llp-possibility-marijuana-pen.trycloudflare.com'
=======
  'https://prayer-partner-frontend.vercel.app',
  'https://prayer-partners-h2y0e0bhn-musyokis-projects-31dc945d.vercel.app',
  'http://localhost:3000', // Added for local frontend development
  'http://localhost:5173', // Added for local frontend development (Vite)
  'http://localhost:8081'  // Added for local frontend development (alternative)
>>>>>>> 49ce48ca
];

export const corsOptions = {
  origin: (origin: any, callback: any) => {
    if (!origin || allowedOrigins.includes(origin)) {
      callback(null, true);
    } else {
      callback(new Error('Not allowed by CORS'));
    }
  },
  credentials: true,
  methods: ['GET', 'POST', 'PUT', 'DELETE', 'OPTIONS', 'PATCH'],
  allowedHeaders: ['Content-Type', 'Authorization', 'X-Requested-With', 'Accept'],
  exposedHeaders: ['Content-Range', 'X-Content-Range'],
  maxAge: 86400
};<|MERGE_RESOLUTION|>--- conflicted
+++ resolved
@@ -1,18 +1,9 @@
 const allowedOrigins = process.env.CORS_ORIGINS?.split(',') || [
-<<<<<<< HEAD
-  'http://localhost:3000', // For local frontend development
-  'https://prayer-partner-frontend.vercel.app', // Correct Vercel URL
-  'http://localhost:5173', // For local frontend development (Vite)
-  'http://localhost:8081',  // For local frontend development (alternative)
-  'https://modern-clowns-show.loca.lt', // Your localtunnel URL
-'https://llp-possibility-marijuana-pen.trycloudflare.com'
-=======
   'https://prayer-partner-frontend.vercel.app',
   'https://prayer-partners-h2y0e0bhn-musyokis-projects-31dc945d.vercel.app',
   'http://localhost:3000', // Added for local frontend development
   'http://localhost:5173', // Added for local frontend development (Vite)
   'http://localhost:8081'  // Added for local frontend development (alternative)
->>>>>>> 49ce48ca
 ];
 
 export const corsOptions = {
